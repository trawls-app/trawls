[package]
name = "trawls"
version = "0.1.7"
description = "Trawls - RAW based startrail processing"
authors = [ "Christopher Schmidt" ]
license = ""
repository = ""
default-run = "trawls"
edition = "2018"
build = "src/build.rs"

[dependencies]
serde_json = "1.0"
serde = { version = "1.0", features = [ "derive" ] }
<<<<<<< HEAD
tauri = {version = "1.0.0-rc.6",features = ["api-all"] }
=======
tauri = {version = "1.0.0-rc.8",features = ["api-all"] }
>>>>>>> 27da26a9
chrono = { version = "0.4", features = [ "serde" ] }
arrayvec = "0.7.2"
num = "0.4.0"
rexif = "0.7.3"
rawloader = "0.37.0"
num_cpus = "1.13.1"
rayon = "1.5.1"
dng-rs = { git = "https://github.com/Silberschleier/libdng-rust", rev="00208854c25c06d39a260f2f224804d913234748" }
tempfile = "3.2.0"
base64 = "0.13.0"
itertools = "0.10.3"

[build-dependencies]
tauri-build = { version = "1.0.0-rc.1", features = [] }

[features]
custom-protocol = [ "tauri/custom-protocol" ]
default = [ "custom-protocol" ]

[[bin]]
name = "trawls"
path = "src/main.rs"<|MERGE_RESOLUTION|>--- conflicted
+++ resolved
@@ -12,11 +12,7 @@
 [dependencies]
 serde_json = "1.0"
 serde = { version = "1.0", features = [ "derive" ] }
-<<<<<<< HEAD
-tauri = {version = "1.0.0-rc.6",features = ["api-all"] }
-=======
 tauri = {version = "1.0.0-rc.8",features = ["api-all"] }
->>>>>>> 27da26a9
 chrono = { version = "0.4", features = [ "serde" ] }
 arrayvec = "0.7.2"
 num = "0.4.0"
