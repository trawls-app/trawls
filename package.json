{
  "name": "trawls-vue",
  "version": "0.1.7",
  "private": true,
  "scripts": {
    "serve": "vue-cli-service serve",
    "build": "vue-cli-service build",
    "lint": "vue-cli-service lint",
    "tauri:build": "vue-cli-service tauri:build",
    "tauri:serve": "vue-cli-service tauri:serve"
  },
  "dependencies": {
    "@tauri-apps/api": "^1.0.0-beta.8",
    "@tauri-apps/cli": "^1.0.0-rc.8",
    "@tauri-apps/tauri": "0.0.1-utility.19",
    "bootstrap-vue": "^2.21.2",
    "core-js": "^3.21.0",
    "vue": "^2.6.14",
    "vue-image-zoomer": "^1.3.0"
  },
  "devDependencies": {
    "@babel/polyfill": "^7.11.5",
    "@vue/cli-plugin-babel": "~4.5.15",
    "@vue/cli-plugin-eslint": "~4.5.15",
    "@vue/cli-service": "~4.5.15",
    "babel-eslint": "^10.1.0",
    "bootstrap": "^4.6.0",
    "eslint": "^6.7.2",
    "eslint-plugin-vue": "^8.4.1",
    "mutationobserver-shim": "^0.3.7",
    "popper.js": "^1.16.1",
    "portal-vue": "^2.1.7",
<<<<<<< HEAD
    "sass": "^1.50.1",
=======
    "sass": "^1.51.0",
>>>>>>> e72fe0cf
    "sass-loader": "^10.1.1",
    "vue-cli-plugin-bootstrap-vue": "~0.8.2",
    "vue-cli-plugin-tauri": "~1.0.0-rc.1",
    "vue-template-compiler": "^2.6.14"
  },
  "eslintConfig": {
    "root": true,
    "env": {
      "node": true
    },
    "extends": [
      "plugin:vue/essential",
      "eslint:recommended"
    ],
    "parserOptions": {
      "parser": "babel-eslint"
    },
    "rules": {}
  },
  "browserslist": [
    "> 1%",
    "last 2 versions",
    "not dead"
  ]
}<|MERGE_RESOLUTION|>--- conflicted
+++ resolved
@@ -30,11 +30,7 @@
     "mutationobserver-shim": "^0.3.7",
     "popper.js": "^1.16.1",
     "portal-vue": "^2.1.7",
-<<<<<<< HEAD
-    "sass": "^1.50.1",
-=======
     "sass": "^1.51.0",
->>>>>>> e72fe0cf
     "sass-loader": "^10.1.1",
     "vue-cli-plugin-bootstrap-vue": "~0.8.2",
     "vue-cli-plugin-tauri": "~1.0.0-rc.1",
