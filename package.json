--- conflicted
+++ resolved
@@ -14,12 +14,7 @@
     "@tauri-apps/cli": "^1.0.0-beta.0",
     "@tauri-apps/tauri": "0.0.1-utility.19",
     "bootstrap-vue": "^2.21.2",
-<<<<<<< HEAD
-    "core-js": "^3.12.1",
-=======
     "core-js": "^3.13.0",
-    "tauri": "^0.14.1",
->>>>>>> 2565152f
     "vue": "^2.6.11",
     "vue-image-zoomer": "^1.2.1"
   },
