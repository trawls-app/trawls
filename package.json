{
  "name": "trawls-vue",
  "version": "0.1.7",
  "private": true,
  "scripts": {
    "serve": "vue-cli-service serve",
    "build": "vue-cli-service build",
    "lint": "vue-cli-service lint",
    "tauri:build": "vue-cli-service tauri:build",
    "tauri:serve": "vue-cli-service tauri:serve"
  },
  "dependencies": {
    "@tauri-apps/api": "^1.0.0-beta.8",
    "@tauri-apps/cli": "^1.0.0-rc.8",
    "@tauri-apps/tauri": "0.0.1-utility.19",
<<<<<<< HEAD
    "bootstrap-vue": "^2.21.2",
    "core-js": "^3.22.2",
=======
    "bootstrap-vue": "^2.22.0",
    "core-js": "^3.21.0",
>>>>>>> d7c6e4ac
    "vue": "^2.6.14",
    "vue-image-zoomer": "^1.3.0"
  },
  "devDependencies": {
    "@babel/polyfill": "^7.11.5",
    "@vue/cli-plugin-babel": "~4.5.15",
    "@vue/cli-plugin-eslint": "~4.5.15",
    "@vue/cli-service": "~4.5.15",
    "babel-eslint": "^10.1.0",
    "bootstrap": "^4.6.0",
    "eslint": "^6.7.2",
    "eslint-plugin-vue": "^8.7.1",
    "mutationobserver-shim": "^0.3.7",
    "popper.js": "^1.16.1",
    "portal-vue": "^2.1.7",
    "sass": "^1.51.0",
    "sass-loader": "^10.1.1",
    "vue-cli-plugin-bootstrap-vue": "~0.8.2",
    "vue-cli-plugin-tauri": "~1.0.0-rc.1",
    "vue-template-compiler": "^2.6.14"
  },
  "eslintConfig": {
    "root": true,
    "env": {
      "node": true
    },
    "extends": [
      "plugin:vue/essential",
      "eslint:recommended"
    ],
    "parserOptions": {
      "parser": "babel-eslint"
    },
    "rules": {}
  },
  "browserslist": [
    "> 1%",
    "last 2 versions",
    "not dead"
  ]
}<|MERGE_RESOLUTION|>--- conflicted
+++ resolved
@@ -13,13 +13,8 @@
     "@tauri-apps/api": "^1.0.0-beta.8",
     "@tauri-apps/cli": "^1.0.0-rc.8",
     "@tauri-apps/tauri": "0.0.1-utility.19",
-<<<<<<< HEAD
-    "bootstrap-vue": "^2.21.2",
+    "bootstrap-vue": "^2.22.0",
     "core-js": "^3.22.2",
-=======
-    "bootstrap-vue": "^2.22.0",
-    "core-js": "^3.21.0",
->>>>>>> d7c6e4ac
     "vue": "^2.6.14",
     "vue-image-zoomer": "^1.3.0"
   },
