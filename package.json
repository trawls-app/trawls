--- conflicted
+++ resolved
@@ -10,13 +10,8 @@
     "tauri:serve": "vue-cli-service tauri:serve"
   },
   "dependencies": {
-<<<<<<< HEAD
-    "@tauri-apps/api": "^1.0.0-beta.8",
+    "@tauri-apps/api": "^1.0.0-rc.3",
     "@tauri-apps/cli": "^1.0.0-rc.8",
-=======
-    "@tauri-apps/api": "^1.0.0-rc.3",
-    "@tauri-apps/cli": "^1.0.0-beta.10",
->>>>>>> 1e78a5a8
     "@tauri-apps/tauri": "0.0.1-utility.19",
     "bootstrap-vue": "^2.22.0",
     "core-js": "^3.22.2",
