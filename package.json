{
  "name": "trawls-vue",
  "version": "0.2.1",
  "private": true,
  "scripts": {
    "serve": "vue-cli-service serve",
    "build": "vue-cli-service build",
    "lint": "vue-cli-service lint",
    "tauri": "tauri",
    "tauri:build": "vue-cli-service tauri:build --verbose",
    "tauri:serve": "vue-cli-service tauri:serve"
  },
  "dependencies": {
    "@tauri-apps/api": "^1.0.1",
    "@tauri-apps/tauri": "0.0.1-utility.19",
    "bootstrap-vue": "^2.22.0",
    "core-js": "^3.23.1",
    "vue": "~2.6.14",
    "vue-image-zoomer": "^1.4.0"
  },
  "devDependencies": {
    "@babel/polyfill": "^7.11.5",
    "@vue/cli-service": "~5.0.6",
    "babel-eslint": "^10.1.0",
    "bootstrap": "~4.6.0",
<<<<<<< HEAD
    "eslint": "^8.19.0",
    "eslint-plugin-vue": "^9.1.1",
=======
    "eslint": "^8.17.0",
    "eslint-plugin-vue": "^9.2.0",
>>>>>>> e9f75343
    "mutationobserver-shim": "^0.3.7",
    "popper.js": "^1.16.1",
    "portal-vue": "^2.1.7",
    "sass": "^1.52.3",
    "sass-loader": "^13.0.0",
    "vue-cli-plugin-bootstrap-vue": "~0.8.2",
    "vue-cli-plugin-tauri": "~1.0.0-rc.3",
    "vue-template-compiler": "^2.6.14"
  },
  "eslintConfig": {
    "root": true,
    "env": {
      "node": true
    },
    "extends": [
      "plugin:vue/essential",
      "eslint:recommended"
    ],
    "parserOptions": {
      "parser": "babel-eslint"
    },
    "rules": {}
  },
  "browserslist": [
    "> 1%",
    "last 2 versions",
    "not dead"
  ]
}<|MERGE_RESOLUTION|>--- conflicted
+++ resolved
@@ -23,13 +23,8 @@
     "@vue/cli-service": "~5.0.6",
     "babel-eslint": "^10.1.0",
     "bootstrap": "~4.6.0",
-<<<<<<< HEAD
     "eslint": "^8.19.0",
-    "eslint-plugin-vue": "^9.1.1",
-=======
-    "eslint": "^8.17.0",
     "eslint-plugin-vue": "^9.2.0",
->>>>>>> e9f75343
     "mutationobserver-shim": "^0.3.7",
     "popper.js": "^1.16.1",
     "portal-vue": "^2.1.7",
