{
  "name": "trawls-vue",
  "version": "0.1.7",
  "private": true,
  "scripts": {
    "serve": "vue-cli-service serve",
    "build": "vue-cli-service build",
    "lint": "vue-cli-service lint",
    "tauri:build": "vue-cli-service tauri:build",
    "tauri:serve": "vue-cli-service tauri:serve"
  },
  "dependencies": {
    "@tauri-apps/api": "^1.0.0-beta.8",
    "@tauri-apps/cli": "^1.0.0-rc.8",
    "@tauri-apps/tauri": "0.0.1-utility.19",
<<<<<<< HEAD
    "bootstrap-vue": "^2.22.0",
    "core-js": "^3.22.2",
    "vue": "^2.6.14",
=======
    "bootstrap-vue": "^2.21.2",
    "core-js": "^3.21.0",
    "vue": "^3.2.33",
>>>>>>> a840667c
    "vue-image-zoomer": "^1.3.0"
  },
  "devDependencies": {
    "@babel/polyfill": "^7.11.5",
    "@vue/cli-plugin-babel": "~4.5.15",
    "@vue/cli-plugin-eslint": "~4.5.15",
    "@vue/cli-service": "~4.5.15",
    "babel-eslint": "^10.1.0",
    "bootstrap": "^4.6.0",
    "eslint": "^6.7.2",
    "eslint-plugin-vue": "^8.7.1",
    "mutationobserver-shim": "^0.3.7",
    "popper.js": "^1.16.1",
    "portal-vue": "^2.1.7",
    "sass": "^1.51.0",
    "sass-loader": "^10.1.1",
    "vue-cli-plugin-bootstrap-vue": "~0.8.2",
    "vue-cli-plugin-tauri": "~1.0.0-rc.1",
    "vue-template-compiler": "^2.6.14"
  },
  "eslintConfig": {
    "root": true,
    "env": {
      "node": true
    },
    "extends": [
      "plugin:vue/essential",
      "eslint:recommended"
    ],
    "parserOptions": {
      "parser": "babel-eslint"
    },
    "rules": {}
  },
  "browserslist": [
    "> 1%",
    "last 2 versions",
    "not dead"
  ]
}<|MERGE_RESOLUTION|>--- conflicted
+++ resolved
@@ -13,15 +13,9 @@
     "@tauri-apps/api": "^1.0.0-beta.8",
     "@tauri-apps/cli": "^1.0.0-rc.8",
     "@tauri-apps/tauri": "0.0.1-utility.19",
-<<<<<<< HEAD
     "bootstrap-vue": "^2.22.0",
     "core-js": "^3.22.2",
-    "vue": "^2.6.14",
-=======
-    "bootstrap-vue": "^2.21.2",
-    "core-js": "^3.21.0",
     "vue": "^3.2.33",
->>>>>>> a840667c
     "vue-image-zoomer": "^1.3.0"
   },
   "devDependencies": {
