{
  "name": "trawls-vue",
  "version": "0.1.7",
  "private": true,
  "scripts": {
    "serve": "vue-cli-service serve",
    "build": "vue-cli-service build",
    "lint": "vue-cli-service lint",
    "tauri:build": "vue-cli-service tauri:build --verbose",
    "tauri:serve": "vue-cli-service tauri:serve"
  },
  "dependencies": {
    "@tauri-apps/api": "^1.0.0-rc.3",
    "@tauri-apps/cli": "^1.0.0-rc.8",
    "@tauri-apps/tauri": "0.0.1-utility.19",
    "bootstrap-vue": "^2.22.0",
    "core-js": "^3.22.2",
    "vue": "~2.6.14",
    "vue-image-zoomer": "^1.3.0"
  },
  "devDependencies": {
    "@babel/polyfill": "^7.11.5",
    "@vue/cli-service": "~4.5.15",
    "babel-eslint": "^10.1.0",
    "bootstrap": "^4.6.0",
    "eslint": "^6.7.2",
    "eslint-plugin-vue": "^8.7.1",
    "mutationobserver-shim": "^0.3.7",
    "popper.js": "^1.16.1",
    "portal-vue": "^2.1.7",
    "sass": "^1.51.0",
    "sass-loader": "^10.1.1",
    "vue-cli-plugin-bootstrap-vue": "~0.8.2",
<<<<<<< HEAD
    "vue-cli-plugin-tauri": "~1.0.0-rc.1",
=======
    "vue-cli-plugin-tauri": "~1.0.0-rc.2",
>>>>>>> 578ab4fc
    "vue-template-compiler": "^2.6.14"
  },
  "eslintConfig": {
    "root": true,
    "env": {
      "node": true
    },
    "extends": [
      "plugin:vue/essential",
      "eslint:recommended"
    ],
    "parserOptions": {
      "parser": "babel-eslint"
    },
    "rules": {}
  },
  "browserslist": [
    "> 1%",
    "last 2 versions",
    "not dead"
  ]
}<|MERGE_RESOLUTION|>--- conflicted
+++ resolved
@@ -31,11 +31,7 @@
     "sass": "^1.51.0",
     "sass-loader": "^10.1.1",
     "vue-cli-plugin-bootstrap-vue": "~0.8.2",
-<<<<<<< HEAD
-    "vue-cli-plugin-tauri": "~1.0.0-rc.1",
-=======
     "vue-cli-plugin-tauri": "~1.0.0-rc.2",
->>>>>>> 578ab4fc
     "vue-template-compiler": "^2.6.14"
   },
   "eslintConfig": {
