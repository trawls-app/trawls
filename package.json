--- conflicted
+++ resolved
@@ -31,13 +31,8 @@
     "sass": "^1.52.3",
     "sass-loader": "^13.0.0",
     "vue-cli-plugin-bootstrap-vue": "~0.8.2",
-<<<<<<< HEAD
-    "vue-cli-plugin-tauri": "~1.0.0-rc.3",
-    "vue-template-compiler": "^2.7.3"
-=======
-    "vue-cli-plugin-tauri": "~1.0.0",
-    "vue-template-compiler": "^2.6.14"
->>>>>>> 5daf82d3
+    "vue-template-compiler": "^2.7.3",
+    "vue-cli-plugin-tauri": "~1.0.0"
   },
   "eslintConfig": {
     "root": true,
