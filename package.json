--- conflicted
+++ resolved
@@ -14,13 +14,8 @@
     "@tauri-apps/api": "^1.1.0",
     "@tauri-apps/tauri": "0.0.1-utility.19",
     "bootstrap-vue": "^2.22.0",
-<<<<<<< HEAD
     "core-js": "^3.25.1",
-    "vue": "~2.7.8",
-=======
-    "core-js": "^3.24.1",
     "vue": "~2.7.10",
->>>>>>> 0b9a0ec7
     "vue-image-zoomer": "^1.4.0",
     "vue-virtual-scroll-list": "^2.3.3"
   },
