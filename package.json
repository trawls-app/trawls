{
  "name": "trawls-vue",
  "version": "0.2.1",
  "private": true,
  "scripts": {
    "serve": "vue-cli-service serve",
    "build": "vue-cli-service build",
    "lint": "vue-cli-service lint",
    "tauri": "tauri",
    "tauri:build": "vue-cli-service tauri:build --verbose",
    "tauri:serve": "vue-cli-service tauri:serve"
  },
  "dependencies": {
    "@tauri-apps/api": "^1.0.1",
    "@tauri-apps/tauri": "0.0.1-utility.19",
    "bootstrap-vue": "^2.22.0",
    "core-js": "^3.23.1",
    "vue": "~2.6.14",
    "vue-image-zoomer": "^1.4.0"
  },
  "devDependencies": {
    "@babel/polyfill": "^7.11.5",
    "@vue/cli-service": "~5.0.6",
    "babel-eslint": "^10.1.0",
    "bootstrap": "~4.6.0",
    "eslint": "^8.17.0",
    "eslint-plugin-vue": "^9.1.1",
    "mutationobserver-shim": "^0.3.7",
    "popper.js": "^1.16.1",
    "portal-vue": "^2.1.7",
<<<<<<< HEAD
    "sass": "^1.53.0",
    "sass-loader": "^13.0.0",
=======
    "sass": "^1.52.3",
    "sass-loader": "^13.0.2",
>>>>>>> f3b43350
    "vue-cli-plugin-bootstrap-vue": "~0.8.2",
    "vue-cli-plugin-tauri": "~1.0.0-rc.3",
    "vue-template-compiler": "^2.6.14"
  },
  "eslintConfig": {
    "root": true,
    "env": {
      "node": true
    },
    "extends": [
      "plugin:vue/essential",
      "eslint:recommended"
    ],
    "parserOptions": {
      "parser": "babel-eslint"
    },
    "rules": {}
  },
  "browserslist": [
    "> 1%",
    "last 2 versions",
    "not dead"
  ]
}<|MERGE_RESOLUTION|>--- conflicted
+++ resolved
@@ -28,13 +28,8 @@
     "mutationobserver-shim": "^0.3.7",
     "popper.js": "^1.16.1",
     "portal-vue": "^2.1.7",
-<<<<<<< HEAD
     "sass": "^1.53.0",
-    "sass-loader": "^13.0.0",
-=======
-    "sass": "^1.52.3",
     "sass-loader": "^13.0.2",
->>>>>>> f3b43350
     "vue-cli-plugin-bootstrap-vue": "~0.8.2",
     "vue-cli-plugin-tauri": "~1.0.0-rc.3",
     "vue-template-compiler": "^2.6.14"
